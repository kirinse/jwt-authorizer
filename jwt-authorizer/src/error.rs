use axum::{
    body::{self, BoxBody, Empty},
    http::StatusCode,
    response::{IntoResponse, Response},
};
use http::header;
use jsonwebtoken::Algorithm;
use thiserror::Error;

use tracing::debug;

#[derive(Debug, Error)]
pub enum InitError {
    #[error("Builder Error {0}")]
    BuilderError(String),

    #[error(transparent)]
    KeyFileError(#[from] std::io::Error),

    #[error(transparent)]
    KeyDecodingError(#[from] jsonwebtoken::errors::Error),

    #[error("Builder Error {0}")]
    DiscoveryError(String),

    #[error("Builder Error {0}")]
    JwksUrlError(String),

    #[error("Jwks Parsing Error {0}")]
    JwksParsingError(#[from] serde_json::Error),
}

#[derive(Debug, Error)]
pub enum AuthError {
    #[error(transparent)]
    JwksSerialisationError(#[from] serde_json::Error),

    #[error("JwksRefreshError {0}")]
    JwksRefreshError(String),

    #[error("InvalidKey {0}")]
    InvalidKey(String),

    #[error("Invalid Kid {0}")]
    InvalidKid(String),

    #[error("Invalid Key Algorithm {0:?}")]
    InvalidKeyAlg(Algorithm),

    #[error("Missing Token")]
    MissingToken(),

    #[error(transparent)]
    InvalidToken(#[from] jsonwebtoken::errors::Error),

    #[error("Invalid Claim")]
    InvalidClaims(),

<<<<<<< HEAD
    #[error("No Authorizer")]
    NoAuthorizer(),
=======
    /// Used when a claim extractor is used and no authorization layer is in front the handler
    #[error("No Authorizer Layer")]
    NoAuthorizerLayer(),
>>>>>>> 940acb17
}

fn response_wwwauth(status: StatusCode, bearer: &str) -> Response<BoxBody> {
    let mut res = Response::new(body::boxed(Empty::new()));
    *res.status_mut() = status;
    let h = if bearer.is_empty() {
        "Bearer".to_owned()
    } else {
        format!("Bearer {bearer}")
    };
    res.headers_mut().insert(header::WWW_AUTHENTICATE, h.parse().unwrap());

    res
}

fn response_500() -> Response<BoxBody> {
    let mut res = Response::new(body::boxed(Empty::new()));
    *res.status_mut() = StatusCode::INTERNAL_SERVER_ERROR;

    res
}

#[cfg(feature = "tonic")]
impl From<AuthError> for Response<tonic::body::BoxBody> {
    fn from(e: AuthError) -> Self {
        match e {
            AuthError::JwksRefreshError(err) => {
                tracing::error!("AuthErrors::JwksRefreshError: {}", err);
                tonic::Status::internal("")
            }
            AuthError::InvalidKey(err) => {
                tracing::error!("AuthErrors::InvalidKey: {}", err);
                tonic::Status::internal("")
            }
            AuthError::JwksSerialisationError(err) => {
                tracing::error!("AuthErrors::JwksSerialisationError: {}", err);
                tonic::Status::internal("")
            }
            AuthError::InvalidKeyAlg(err) => {
                debug!("AuthErrors::InvalidKeyAlg: {:?}", err);
                tonic::Status::unauthenticated("error=\"invalid_token\", error_description=\"invalid key algorithm\"")
            }
            AuthError::InvalidKid(err) => {
                debug!("AuthErrors::InvalidKid: {}", err);
                tonic::Status::unauthenticated("error=\"invalid_token\", error_description=\"invalid kid\"")
            }
            AuthError::InvalidToken(err) => {
                debug!("AuthErrors::InvalidToken: {}", err);
                tonic::Status::unauthenticated("error=\"invalid_token\"")
            }
            AuthError::MissingToken() => {
                debug!("AuthErrors::MissingToken");
                tonic::Status::unauthenticated("")
            }
            AuthError::InvalidClaims() => {
                debug!("AuthErrors::InvalidClaims");
                tonic::Status::unauthenticated("error=\"insufficient_scope\"")
            }
<<<<<<< HEAD
            AuthError::NoAuthorizer() => {
                debug!("AuthErrors::NoAuthorizer");
                tonic::Status::unauthenticated("error=\"invalid_token\"")
=======
            AuthError::NoAuthorizerLayer() => {
                debug!("AuthErrors::NoAuthorizerLayer");
                tonic::Status::unauthenticated("error=\"no_authorizer_layer\"")
>>>>>>> 940acb17
            }
        }
        .to_http()
    }
}

impl From<AuthError> for Response {
    fn from(e: AuthError) -> Self {
        e.into_response()
    }
}

/// (https://datatracker.ietf.org/doc/html/rfc6750#section-3.1)
impl IntoResponse for AuthError {
    fn into_response(self) -> Response {
        match self {
            AuthError::JwksRefreshError(err) => {
                tracing::error!("AuthErrors::JwksRefreshError: {}", err);
                response_500()
            }
            AuthError::InvalidKey(err) => {
                tracing::error!("AuthErrors::InvalidKey: {}", err);
                response_500()
            }
            AuthError::JwksSerialisationError(err) => {
                tracing::error!("AuthErrors::JwksSerialisationError: {}", err);
                response_500()
            }
            AuthError::InvalidKeyAlg(err) => {
                debug!("AuthErrors::InvalidKeyAlg: {:?}", err);
                response_wwwauth(
                    StatusCode::UNAUTHORIZED,
                    "error=\"invalid_token\", error_description=\"invalid key algorithm\"",
                )
            }
            AuthError::InvalidKid(err) => {
                debug!("AuthErrors::InvalidKid: {}", err);
                response_wwwauth(
                    StatusCode::UNAUTHORIZED,
                    "error=\"invalid_token\", error_description=\"invalid kid\"",
                )
            }
            AuthError::InvalidToken(err) => {
                debug!("AuthErrors::InvalidToken: {}", err);
                response_wwwauth(StatusCode::UNAUTHORIZED, "error=\"invalid_token\"")
            }
            AuthError::MissingToken() => {
                debug!("AuthErrors::MissingToken");
                response_wwwauth(StatusCode::UNAUTHORIZED, "")
            }
            AuthError::InvalidClaims() => {
                debug!("AuthErrors::InvalidClaims");
                response_wwwauth(StatusCode::FORBIDDEN, "error=\"insufficient_scope\"")
            }
<<<<<<< HEAD
            AuthError::NoAuthorizer() => {
                debug!("AuthErrors::NoAuthorizer");
                response_wwwauth(StatusCode::FORBIDDEN, "error=\"invalid_token\"")
=======
            AuthError::NoAuthorizerLayer() => {
                debug!("AuthErrors::NoAuthorizerLayer");
                // TODO: should it be a standard error?
                response_wwwauth(StatusCode::UNAUTHORIZED, "error=\"no_authorizer_layer\"")
>>>>>>> 940acb17
            }
        }
    }
}<|MERGE_RESOLUTION|>--- conflicted
+++ resolved
@@ -56,14 +56,12 @@
     #[error("Invalid Claim")]
     InvalidClaims(),
 
-<<<<<<< HEAD
     #[error("No Authorizer")]
     NoAuthorizer(),
-=======
+
     /// Used when a claim extractor is used and no authorization layer is in front the handler
     #[error("No Authorizer Layer")]
     NoAuthorizerLayer(),
->>>>>>> 940acb17
 }
 
 fn response_wwwauth(status: StatusCode, bearer: &str) -> Response<BoxBody> {
@@ -122,15 +120,13 @@
                 debug!("AuthErrors::InvalidClaims");
                 tonic::Status::unauthenticated("error=\"insufficient_scope\"")
             }
-<<<<<<< HEAD
             AuthError::NoAuthorizer() => {
                 debug!("AuthErrors::NoAuthorizer");
                 tonic::Status::unauthenticated("error=\"invalid_token\"")
-=======
+            }
             AuthError::NoAuthorizerLayer() => {
                 debug!("AuthErrors::NoAuthorizerLayer");
                 tonic::Status::unauthenticated("error=\"no_authorizer_layer\"")
->>>>>>> 940acb17
             }
         }
         .to_http()
@@ -185,16 +181,14 @@
                 debug!("AuthErrors::InvalidClaims");
                 response_wwwauth(StatusCode::FORBIDDEN, "error=\"insufficient_scope\"")
             }
-<<<<<<< HEAD
             AuthError::NoAuthorizer() => {
                 debug!("AuthErrors::NoAuthorizer");
                 response_wwwauth(StatusCode::FORBIDDEN, "error=\"invalid_token\"")
-=======
+            }
             AuthError::NoAuthorizerLayer() => {
                 debug!("AuthErrors::NoAuthorizerLayer");
                 // TODO: should it be a standard error?
                 response_wwwauth(StatusCode::UNAUTHORIZED, "error=\"no_authorizer_layer\"")
->>>>>>> 940acb17
             }
         }
     }
